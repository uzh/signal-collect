--- conflicted
+++ resolved
@@ -36,7 +36,6 @@
 import java.util.concurrent.TimeUnit
 import scala.util.Success
 import scala.util.Failure
-import com.signalcollect.triplerush.PatternQuery
 
 class KryoSerializer(val system: ExtendedActorSystem) extends Serializer {
 
@@ -147,11 +146,7 @@
         throw e
       }
     }
-<<<<<<< HEAD
-    kryo.addDefaultSerializer(classOf[scala.collection.Map[_, _]], classOf[ScalaMapSerializer])
-=======
 //    kryo.addDefaultSerializer(classOf[scala.collection.Map[_, _]], classOf[ScalaMapSerializer])
->>>>>>> ddcc7ee5
     kryo.addDefaultSerializer(classOf[scala.collection.Set[_]], classOf[ScalaSetSerializer])
     kryo.addDefaultSerializer(classOf[scala.collection.generic.MapFactory[scala.collection.Map]], classOf[ScalaMapSerializer])
     kryo.addDefaultSerializer(classOf[scala.collection.generic.SetFactory[scala.collection.Set]], classOf[ScalaSetSerializer])
@@ -165,10 +160,7 @@
     kryo.register(classOf[Array[Float]], 22)
     kryo.register(classOf[Array[Double]], 23)
     kryo.register(classOf[Array[Boolean]], 24)
-<<<<<<< HEAD
-=======
     kryo.register(classOf[Array[Object]], 25)
->>>>>>> ddcc7ee5
        
     if (settings.KryoTrace)
       MiniLog.TRACE()
