--- conflicted
+++ resolved
@@ -35,14 +35,9 @@
  * All the graph configuration parameters with their defaults.
  */
 case class GraphConfiguration(
-<<<<<<< HEAD
   consoleEnabled: Boolean = false,
   consoleHttpPort: Int = -1,
   loggingLevel: LogLevel = Logging.WarningLevel,
-=======
-  loggingLevel: Int = LoggingLevel.Warning,
-  logger: LogMessage => Unit = DefaultLogger.log,
->>>>>>> ddcc7ee5
   workerFactory: WorkerFactory = LocalWorker,
   messageBusFactory: MessageBusFactory = AkkaMessageBusFactory,
   storageFactory: StorageFactory = DefaultStorage,
@@ -50,22 +45,10 @@
   akkaDispatcher: AkkaDispatcher = Pinned,
   akkaMessageCompression: Boolean = false,
   nodeProvisioner: NodeProvisioner = new LocalNodeProvisioner(),
-<<<<<<< HEAD
-  heartbeatIntervalInMilliseconds: Int = 100)
-=======
   heartbeatIntervalInMilliseconds: Int = 100,
   kryoRegistrations: List[String] = List(),
   serializeMessages: Boolean = false)
 
-object LoggingLevel {
-  val Debug = 0
-  val Config = 100
-  val Info = 200
-  val Warning = 300
-  val Severe = 400
-}
->>>>>>> ddcc7ee5
-
 sealed trait AkkaDispatcher
 case object EventBased extends AkkaDispatcher
 case object Pinned extends AkkaDispatcher