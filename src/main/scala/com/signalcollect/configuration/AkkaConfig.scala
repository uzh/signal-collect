package com.signalcollect.configuration

import com.typesafe.config.ConfigFactory
import akka.event.Logging.LogLevel
import akka.event.Logging

object AkkaConfig {
  def get(
    serializeMessages: Boolean,
    loggingLevel: LogLevel,
    kryoRegistrations: List[String],
    kryoInitializer: String,
    port: Int = 0,
<<<<<<< HEAD
    loggers: List[String] = List("akka.event.Logging$DefaultLogger", "com.signalcollect.console.ConsoleLogger")) = ConfigFactory.parseString(
=======
    numberOfCores: Int = Runtime.getRuntime.availableProcessors) = ConfigFactory.parseString(
>>>>>>> 03758b7d
    distributedConfig(
      serializeMessages,
      loggingLevel,
      kryoRegistrations,
      kryoInitializer,
      port,
<<<<<<< HEAD
      loggers))
=======
      numberOfCores))
>>>>>>> 03758b7d
  def distributedConfig(
    serializeMessages: Boolean,
    loggingLevel: LogLevel,
    kryoRegistrations: List[String],
    kryoInitializer: String,
    port: Int,
<<<<<<< HEAD
    loggers: List[String]) = """
=======
    numberOfCores: Int) = """
>>>>>>> 03758b7d
akka {
      
  extensions = ["com.romix.akka.serialization.kryo.KryoSerializationExtension$"]
      
  # Event handlers to register at boot time (Logging$DefaultLogger logs to STDOUT)
      """ +{
    val loggersAsString = loggers.mkString("\"","\", \"", "\"")
    println("used loggers" + loggersAsString)
  s"""
  loggers = [$loggersAsString]
  
    """ }+
    {
      val level = loggingLevel match {
        case Logging.ErrorLevel => "ERROR"
        case Logging.WarningLevel => "WARNING"
        case Logging.InfoLevel => "INFO"
        case Logging.DebugLevel => "DEBUG"
      }
      s"""
  loglevel = $level
  """
    } +
    """
  # debug {
    # enable function of LoggingReceive, which is to log any received message at
    # DEBUG level
    # receive = on
    # log-config-on-start = on
    # lifecycle = on
    # log-sent-messages = on
    # log-received-messages = on
  # }

  scheduler.tick-duration = 2ms
    
  actor {
    """ +
    {
      if (serializeMessages) {
        """
    serialize-messages = on
  """
      } else ""
    } +
    """
    provider = "akka.remote.RemoteActorRefProvider"
    
    serializers {
      kryo = "com.romix.akka.serialization.kryo.KryoSerializer"
    }
    
    serialization-bindings {
      "java.io.Serializable" = none
      "java.lang.Throwable" = java
      "akka.event.Logging$Error" = java
      "java.lang.Integer" = kryo
      "java.lang.Long" = kryo
      "java.lang.Float" = kryo
      "java.lang.Double" = kryo
      "java.lang.Boolean" = kryo
      "java.lang.Short" = kryo
      "scala.Tuple2" = kryo
      "scala.Tuple3" = kryo
      "scala.Tuple4" = kryo
      "scala.Tuple5" = kryo
      "scala.Tuple6" = kryo
      "scala.Tuple7" = kryo
      "scala.Tuple8" = kryo
      "scala.Tuple9" = kryo
      "scala.Tuple10" = kryo
      "scala.Tuple11" = kryo
      "scala.Tuple12" = kryo
      "scala.collection.BitSet" = kryo
      "scala.collection.SortedSet" = kryo
      "scala.util.Left" = kryo
      "scala.util.Right" = kryo
      "scala.collection.SortedMap" = kryo
      "scala.collection.mutable.WrappedArray$ofRef" = kryo
      "akka.actor.SystemGuardian$RegisterTerminationHook$" = kryo
      "akka.actor.ReceiveTimeout$" = kryo
      "akka.remote.ReliableDeliverySupervisor$GotUid" = kryo
      "akka.remote.EndpointWriter$AckIdleCheckTimer$" = kryo
      "akka.remote.EndpointWriter$StoppedReading" = kryo
      "akka.remote.ReliableDeliverySupervisor$Ungate$" = kryo
      "akka.remote.EndpointWriter$FlushAndStop$" = kryo
      "akka.remote.EndpointWriter$OutboundAck" = kryo
      "akka.remote.EndpointWriter$StopReading" = kryo
      "akka.remote.EndpointWriter$BackoffTimer$" = kryo
      "akka.remote.transport.AkkaProtocolException" = kryo
      "akka.remote.Ack" = kryo
      "akka.actor.Address" = kryo
      "akka.actor.Status$Failure" = kryo
      "akka.remote.transport.Transport$InvalidAssociationException" = kryo
      "[Ljava.lang.StackTraceElement;" = kryo
      "java.lang.StackTraceElement" = kryo
      "java.util.Collections$UnmodifiableRandomAccessList" = kryo
      "akka.remote.SeqNo" = kryo
      "scala.Int" = kryo
      "scala.Long" = kryo
      "scala.Float" = kryo
      "scala.Double" = kryo
      "scala.Boolean" = kryo
      "scala.Short" = kryo
      "java.lang.String" = kryo
      "scala.Option" = kryo
      "scala.collection.immutable.Map" = kryo
      "scala.collection.Traversable" = kryo
      "[B" = kryo
      "[I" = kryo
      "[D" = kryo
      "[J" = kryo
      "[Ljava.lang.String;" = kryo
      "[[B" = kryo
      "[[I" = kryo
      "[[D" = kryo
      "[[J" = kryo
      "[[Ljava.lang.String;" = kryo
      "java.util.HashMap" = kryo
      "com.signalcollect.interfaces.EdgeId" = kryo
      "com.signalcollect.interfaces.SignalMessage" = kryo
      "com.signalcollect.interfaces.BulkSignal" = kryo
      "com.signalcollect.interfaces.BulkSignalNoSourceIds" = kryo
      "com.signalcollect.interfaces.WorkerStatus" = kryo
      "com.signalcollect.interfaces.NodeStatus" = kryo
      "com.signalcollect.interfaces.Heartbeat" = kryo
      "com.signalcollect.interfaces.WorkerStatistics" = kryo
      "com.signalcollect.interfaces.NodeStatistics" = kryo
      "com.signalcollect.interfaces.SentMessagesStats" = kryo
      "com.signalcollect.interfaces.AddVertex" = kryo
      "com.signalcollect.interfaces.AddEdge" = kryo
      "com.signalcollect.interfaces.Request" = kryo
      "com.signalcollect.coordinator.OnIdle" = kryo
      "com.signalcollect.coordinator.HeartbeatDue$" = kryo
      "com.signalcollect.worker.StatsDue$" = kryo
      "com.signalcollect.worker.ScheduleOperations$" = kryo
<<<<<<< HEAD
      "com.signalcollect.interfaces.AddVertex" = kryo
      "com.signalcollect.examples.PlaceholderEdge" = kryo
      "com.signalcollect.deployment.DeployableEfficientPageRank$$anonfun$execute$1" = kryo
=======
      "com.signalcollect.worker.Ping" = kryo
      "com.signalcollect.worker.Pong" = kryo
      "com.signalcollect.worker.StartPingPongExchange" = kryo
>>>>>>> 03758b7d
      "akka.actor.Terminated" = kryo
      "akka.actor.SystemGuardian$TerminationHookDone$" = kryo
      "akka.remote.RemoteWatcher$HeartbeatTick$" = java
      "akka.remote.RemoteWatcher$ReapUnreachableTick$" = java
      "akka.dispatch.sysmsg.Terminate" = java
      "akka.actor.SystemGuardian$TerminationHook$" = java
      "scala.runtime.BoxedUnit" = java
      "akka.actor.PoisonPill$" = java
      "akka.actor.Identify" = java
      "akka.actor.ActorRef" = java
      "akka.actor.ActorIdentity" = java
    """ +
    {
      if (!kryoRegistrations.isEmpty) {
        var bindingsBlock = kryoRegistrations filter (!_.startsWith("Array")) map { kryoRegistration =>
          s"""
             "$kryoRegistration" = kryo"""
        }
        bindingsBlock.foldLeft("")(_ + _)
      } else {
        ""
      }
    } +
    """
    }

    kryo  {
        # Possibles values for type are: graph or nograph
        # graph supports serialization of object graphs with shared nodes
        # and cyclic references, but this comes at the expense of a small overhead
        # nograph does not support object grpahs with shared nodes, but is usually faster
        type = "nograph"

        # Possible values for idstrategy are:
        # default, explicit, incremental
        #
        # default - slowest and produces bigger serialized representation. Contains fully-
        # qualified class names (FQCNs) for each class
        #
        # explicit - fast and produces compact serialized representation. Requires that all
        # classes that will be serialized are pre-registered using the "mappings" and "classes"
        # sections. To guarantee that both sender and receiver use the same numeric ids for the same
        # classes it is advised to provide exactly the same entries in the "mappings" section
        #
        # incremental - fast and produces compact serialized representation. Support optional
        # pre-registering of classes using the "mappings" and "classes" sections. If class is
        # not pre-registered, it will be registered dynamically by picking a next available id
        # To guarantee that both sender and receiver use the same numeric ids for the same
        # classes it is advised to pre-register them using at least the "classes" section

        idstrategy = "incremental"

        # Define a default size for serializer pool
        # Try to define the size to be at least as big as the max possible number
        # of threads that may be used for serialization, i.e. max number
        # of threads allowed for the scheduler
        serializer-pool-size = """ + numberOfCores + """

        # Define a default size for byte buffers used during serialization
        buffer-size = 65536

        # If set, akka uses manifests to put a class name
        # of the top-level object into each message
        use-manifests = false

        # Log implicitly registered classes. Useful, if you want to know all classes
        # which are serialized. You can then use this information in the mappings and/or
        # classes sections
        implicit-registration-logging = true

        # If enabled, Kryo logs a lot of information about serialization process.
        # Useful for debugging and lowl-level tweaking
        kryo-trace = false

        # If proviced, Kryo uses the class specified by a fully qualified class name
        # to perform a custom initialization of Kryo instances in addition to what
        # is done automatically based on the config file.
        kryo-custom-serializer-init = """" + kryoInitializer + """"
    
        kryo-reference-map = false

        # Define mappings from a fully qualified class name to a numeric id.
        # Smaller ids lead to smaller sizes of serialized representations.
        #
        # This section is mandatory for idstrategy=explicit
        # This section is optional  for idstrategy=incremental
        # This section is ignored   for idstrategy=default
        #
        # The smallest possible id should start at 20 (or even higher), because
        # ids below it are used by Kryo internally e.g. for built-in Java and
        # Scala types
        mappings {
        }

        # Define a set of fully qualified class names for
        # classes to be used for serialization.
        # The ids for those classes will be assigned automatically,
        # but respecting the order of declaration in this section
        #
        # This section is optional  for idstrategy=incremental
        # This section is ignored   for idstrategy=default
        # This section is optional  for idstrategy=explicit
        classes = [
            "com.signalcollect.examples.PageRankEdge",
            "com.signalcollect.examples.PageRankVertex"
    """ +
    {
      if (!kryoRegistrations.isEmpty) {
        var bindingsBlock = kryoRegistrations filter (!_.startsWith("Array")) map { kryoRegistration =>
          s""",
             "$kryoRegistration""""
        }
        bindingsBlock.foldLeft("")(_ + _)
      } else {
        ""
      }
    } +
    """
        ]
    }
  }

  remote {
        
    netty.tcp {
        
      # The default remote server port clients should connect to.
      # Default is 2552 (AKKA), use 0 if you want a random available port
      # This port needs to be unique for each actor system on the same machine.
      port = """ + port + """

      # Sets the send buffer size of the Sockets,
      # set to 0b for platform default
      send-buffer-size = 0b
 
      # Sets the receive buffer size of the Sockets,
      # set to 0b for platform default
      receive-buffer-size = 0b
 
      # Maximum message size the transport will accept, but at least
      # 32000 bytes.
      # Please note that UDP does not support arbitrary large datagrams,
      # so this setting has to be chosen carefully when using UDP.
      # Both send-buffer-size and receive-buffer-size settings has to
      # be adjusted to be able to buffer messages of maximum size.
      maximum-frame-size = 524288b

      # (I) Sets the size of the connection backlog
      backlog = 8192
      
      # Used to configure the number of I/O worker threads on server sockets
      server-socket-worker-pool {
        # Min number of threads to cap factor-based number to
        pool-size-min = """ + numberOfCores + """
 
        # The pool size factor is used to determine thread pool size
        # using the following formula: ceil(available processors * factor).
        # Resulting size is then bounded by the pool-size-min and
        # pool-size-max values.
        #pool-size-factor = 1.0
 
        # Max number of threads to cap factor-based number to
        pool-size-max = """ + numberOfCores + """
      }
 
      # Used to configure the number of I/O worker threads on client sockets
      client-socket-worker-pool {
        # Min number of threads to cap factor-based number to
        pool-size-min = """ + numberOfCores + """
 
        # The pool size factor is used to determine thread pool size
        # using the following formula: ceil(available processors * factor).
        # Resulting size is then bounded by the pool-size-min and
        # pool-size-max values.
        #pool-size-factor = 1.0
 
        # Max number of threads to cap factor-based number to
        pool-size-max = """ + numberOfCores + """
      }
    }
      
  }
}
"""
}<|MERGE_RESOLUTION|>--- conflicted
+++ resolved
@@ -11,33 +11,24 @@
     kryoRegistrations: List[String],
     kryoInitializer: String,
     port: Int = 0,
-<<<<<<< HEAD
+    numberOfCores: Int = Runtime.getRuntime.availableProcessors,
     loggers: List[String] = List("akka.event.Logging$DefaultLogger", "com.signalcollect.console.ConsoleLogger")) = ConfigFactory.parseString(
-=======
-    numberOfCores: Int = Runtime.getRuntime.availableProcessors) = ConfigFactory.parseString(
->>>>>>> 03758b7d
     distributedConfig(
       serializeMessages,
       loggingLevel,
       kryoRegistrations,
       kryoInitializer,
       port,
-<<<<<<< HEAD
+      numberOfCores,
       loggers))
-=======
-      numberOfCores))
->>>>>>> 03758b7d
   def distributedConfig(
     serializeMessages: Boolean,
     loggingLevel: LogLevel,
     kryoRegistrations: List[String],
     kryoInitializer: String,
     port: Int,
-<<<<<<< HEAD
+    numberOfCores: Int,
     loggers: List[String]) = """
-=======
-    numberOfCores: Int) = """
->>>>>>> 03758b7d
 akka {
       
   extensions = ["com.romix.akka.serialization.kryo.KryoSerializationExtension$"]
@@ -174,15 +165,12 @@
       "com.signalcollect.coordinator.HeartbeatDue$" = kryo
       "com.signalcollect.worker.StatsDue$" = kryo
       "com.signalcollect.worker.ScheduleOperations$" = kryo
-<<<<<<< HEAD
       "com.signalcollect.interfaces.AddVertex" = kryo
       "com.signalcollect.examples.PlaceholderEdge" = kryo
       "com.signalcollect.deployment.DeployableEfficientPageRank$$anonfun$execute$1" = kryo
-=======
       "com.signalcollect.worker.Ping" = kryo
       "com.signalcollect.worker.Pong" = kryo
       "com.signalcollect.worker.StartPingPongExchange" = kryo
->>>>>>> 03758b7d
       "akka.actor.Terminated" = kryo
       "akka.actor.SystemGuardian$TerminationHookDone$" = kryo
       "akka.remote.RemoteWatcher$HeartbeatTick$" = java
