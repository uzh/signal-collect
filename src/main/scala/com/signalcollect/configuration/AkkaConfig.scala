--- conflicted
+++ resolved
@@ -5,15 +5,9 @@
 import akka.event.Logging
 
 object AkkaConfig {
-<<<<<<< HEAD
-  def get(akkaMessageCompression: Boolean, loggingLevel: LogLevel) = ConfigFactory.parseString(
-    distributedConfig(akkaMessageCompression, loggingLevel))
-  def distributedConfig(akkaMessageCompression: Boolean, loggingLevel: LogLevel) = """
-=======
-  def get(akkaMessageCompression: Boolean, serializeMessages: Boolean, loggingLevel: Int, kryoRegistrations: List[String]) = ConfigFactory.parseString(
+  def get(akkaMessageCompression: Boolean, serializeMessages: Boolean, loggingLevel: LogLevel, kryoRegistrations: List[String]) = ConfigFactory.parseString(
     distributedConfig(akkaMessageCompression, serializeMessages, loggingLevel, kryoRegistrations))
-  def distributedConfig(akkaMessageCompression: Boolean, serializeMessages: Boolean, loggingLevel: Int, kryoRegistrations: List[String]) = """
->>>>>>> ddcc7ee5
+  def distributedConfig(akkaMessageCompression: Boolean, serializeMessages: Boolean, loggingLevel: LogLevel, kryoRegistrations: List[String]) = """
 akka {
   extensions = ["com.romix.akka.serialization.kryo.KryoSerializationExtension$"]
 
@@ -79,15 +73,8 @@
       "com.signalcollect.interfaces.SignalMessage" = kryo
       "com.signalcollect.interfaces.BulkSignal" = kryo
       "com.signalcollect.interfaces.WorkerStatus" = kryo
-<<<<<<< HEAD
-=======
-      "com.signalcollect.interfaces.LogMessage" = kryo
-      "com.signalcollect.interfaces.Debug" = kryo
-      "com.signalcollect.interfaces.Config" = kryo
-      "com.signalcollect.interfaces.Info" = kryo
-      "com.signalcollect.interfaces.Warning" = kryo
-      "com.signalcollect.interfaces.Severe" = kryo
       "com.signalcollect.interfaces.WorkerStatistics" = kryo
+      "com.signalcollect.interfaces.SystemInformation" = kryo
       "com.signalcollect.interfaces.SentMessagesStats" = kryo
       "scala.collection.immutable.Map$EmptyMap$" = kryo
       "scala.collection.immutable.$colon$colon"= kryo
@@ -106,7 +93,6 @@
       }
     } +
     """
->>>>>>> ddcc7ee5
     }
 
     deployment {
@@ -196,21 +182,6 @@
         # ids below it are used by Kryo internally e.g. for built-in Java and 
         # Scala types   
         mappings {
-<<<<<<< HEAD
-            "scala.Int" = 25
-            "scala.Long" = 26
-            "scala.Float" = 27
-            "scala.Double" = 28
-            "scala.Some" = 29
-            "com.signalcollect.Vertex" = 30
-            "com.signalcollect.Edge" = 31
-            "com.signalcollect.interfaces.SignalMessage" = 32
-            "com.signalcollect.interfaces.BulkSignal" = 33
-            "java.util.HashMap" = 34
-            "com.signalcollect.interfaces.EdgeId" = 35
-            "com.signalcollect.interfaces.WorkerStatus" = 36
-            "com.signalcollect.interfaces.WorkerStatistics" = 37
-=======
             "scala.Int" = 27
             "scala.Long" = 28
             "scala.Float" = 29
@@ -223,22 +194,17 @@
             "java.util.HashMap" = 36
             "com.signalcollect.interfaces.EdgeId" = 37
             "com.signalcollect.interfaces.WorkerStatus" = 38
-            "com.signalcollect.interfaces.LogMessage" = 39
-            "com.signalcollect.interfaces.Debug" = 40
-            "com.signalcollect.interfaces.Config" = 41
-            "com.signalcollect.interfaces.Info" = 42
-            "com.signalcollect.interfaces.Warning" = 43
-            "com.signalcollect.interfaces.Severe" = 44
-            "com.signalcollect.interfaces.WorkerStatistics" = 45
-            "com.signalcollect.interfaces.SentMessagesStats" = 46
-            "scala.collection.immutable.Map$EmptyMap$" = 47
-            "scala.collection.immutable.$colon$colon"= 48
-            "scala.collection.immutable.Nil$" = 49
-            "scala.collection.immutable.Map$Map1" = 50
+            "com.signalcollect.interfaces.WorkerStatistics" = 39
+            "com.signalcollect.interfaces.SystemInformation" = 40
+            "com.signalcollect.interfaces.SentMessagesStats" = 41
+            "scala.collection.immutable.Map$EmptyMap$" = 42
+            "scala.collection.immutable.$colon$colon"= 43
+            "scala.collection.immutable.Nil$" = 44
+            "scala.collection.immutable.Map$Map1" = 45
     """ +
     {
       if (!kryoRegistrations.isEmpty) {
-        var highestUsedKryoId = 50
+        var highestUsedKryoId = 45
         var bindingsBlock = kryoRegistrations map { kryoRegistration =>
           highestUsedKryoId += 1
           s"""
@@ -250,7 +216,6 @@
       }
     } +
     """
->>>>>>> ddcc7ee5
         }
 
         # Define a set of fully qualified class names for   
@@ -274,16 +239,8 @@
             "java.util.HashMap",
             "com.signalcollect.interfaces.EdgeId",
             "com.signalcollect.interfaces.WorkerStatus",
-<<<<<<< HEAD
-            "com.signalcollect.interfaces.WorkerStatistics"
-=======
-            "com.signalcollect.interfaces.LogMessage",
-            "com.signalcollect.interfaces.Debug",
-            "com.signalcollect.interfaces.Config",
-            "com.signalcollect.interfaces.Info",
-            "com.signalcollect.interfaces.Warning",
-            "com.signalcollect.interfaces.Severe",
             "com.signalcollect.interfaces.WorkerStatistics",
+            "com.signalcollect.interfaces.SystemInformation",
             "com.signalcollect.interfaces.SentMessagesStats",
             "scala.collection.immutable.Map$EmptyMap$",
             "scala.collection.immutable.$colon$colon",
@@ -302,7 +259,6 @@
       }
     } +
     """
->>>>>>> ddcc7ee5
         ]
     }
   }
