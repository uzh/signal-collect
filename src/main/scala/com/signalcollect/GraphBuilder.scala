--- conflicted
+++ resolved
@@ -20,6 +20,7 @@
 package com.signalcollect
 
 import scala.reflect.ClassTag
+
 import com.signalcollect.configuration.AkkaDispatcher
 import com.signalcollect.configuration.GraphConfiguration
 import com.signalcollect.interfaces.MessageBusFactory
@@ -49,7 +50,6 @@
   def build: Graph[Id, Signal] = new DefaultGraph[Id, Signal](config)
 
   /**
-<<<<<<< HEAD
    *  Configures if the console website on port 8080 is enabled.
    */
   def withConsole(newConsoleEnabled: Boolean) = newLocalBuilder(consoleEnabled = newConsoleEnabled)
@@ -61,8 +61,6 @@
       newLocalBuilder(consoleEnabled = newConsoleEnabled, consoleHttpPort = newConsoleHttpPort)
 
   /**
-=======
->>>>>>> ddcc7ee5
    *  Configures if Akka message compression is enabled.
    */
   def withAkkaMessageCompression(newAkkaMessageCompression: Boolean) = newLocalBuilder(akkaMessageCompression = newAkkaMessageCompression)
@@ -125,33 +123,20 @@
    *  @param newHeartbeatIntervalInMilliseconds The interval with which the coordinator sends a heartbeat to the workers.
    */
   def withHeartbeatInterval(newHeartbeatIntervalInMilliseconds: Int) = newLocalBuilder(heartbeatIntervalInMilliseconds = newHeartbeatIntervalInMilliseconds)
-<<<<<<< HEAD
-=======
-
-  /**
-   *  Specifies additional Kryo serialization registrations.
-   */
-  def withKryoRegistrations(newKryoRegistrations: List[String]) = newLocalBuilder(kryoRegistrations = newKryoRegistrations)
 
   /**
    *  If true forces Akka message serialization even in local settings. For debugging purposes only.
    */
   def withMessageSerialization(newSerializeMessages: Boolean) = newLocalBuilder(serializeMessages = newSerializeMessages)
->>>>>>> ddcc7ee5
-
+  
   /**
    *  Internal function to create a new builder instance that has a configuration which defaults
    *  to parameters that are the same as the ones in this instance, unless explicitly set differently.
    */
   protected def newLocalBuilder(
-<<<<<<< HEAD
     consoleEnabled: Boolean = config.consoleEnabled,
     consoleHttpPort: Int = config.consoleHttpPort,
     loggingLevel: Logging.LogLevel = config.loggingLevel,
-=======
-    loggingLevel: Int = config.loggingLevel,
-    logger: LogMessage => Unit = config.logger,
->>>>>>> ddcc7ee5
     workerFactory: WorkerFactory = config.workerFactory,
     messageBusFactory: MessageBusFactory = config.messageBusFactory,
     storageFactory: StorageFactory = config.storageFactory,
@@ -159,19 +144,13 @@
     akkaDispatcher: AkkaDispatcher = config.akkaDispatcher,
     akkaMessageCompression: Boolean = config.akkaMessageCompression,
     nodeProvisioner: NodeProvisioner = config.nodeProvisioner,
-<<<<<<< HEAD
-    heartbeatIntervalInMilliseconds: Int = config.heartbeatIntervalInMilliseconds): GraphBuilder[Id, Signal] = {
-    new GraphBuilder[Id, Signal](
-      GraphConfiguration(
-        consoleEnabled = consoleEnabled,
-        consoleHttpPort = consoleHttpPort,
-=======
     heartbeatIntervalInMilliseconds: Int = config.heartbeatIntervalInMilliseconds,
     kryoRegistrations: List[String] = config.kryoRegistrations,
     serializeMessages: Boolean = config.serializeMessages): GraphBuilder[Id, Signal] = {
     new GraphBuilder[Id, Signal](
       GraphConfiguration(
->>>>>>> ddcc7ee5
+        consoleEnabled = consoleEnabled,
+        consoleHttpPort = consoleHttpPort,
         loggingLevel = loggingLevel,
         workerFactory = workerFactory,
         messageBusFactory = messageBusFactory,
