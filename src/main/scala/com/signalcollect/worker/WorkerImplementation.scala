--- conflicted
+++ resolved
@@ -56,10 +56,6 @@
   val workerId: Int,
   val nodeId: Int,
   val eagerIdleDetection: Boolean,
-<<<<<<< HEAD
-  val serialization: Serialization, // Used for snapshot/restore
-=======
->>>>>>> 11b83674
   val messageBus: MessageBus[Id, Signal],
   val log: LoggingAdapter,
   val storageFactory: StorageFactory,
