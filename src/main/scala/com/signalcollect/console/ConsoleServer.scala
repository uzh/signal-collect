--- conflicted
+++ resolved
@@ -285,10 +285,6 @@
   }
 
   def onMessage(socket: WebSocket, msg: String) {
-<<<<<<< HEAD
-=======
-    //    if (coordinator.isDefined) println(coordinator.get.getLogMessages(Logging.DebugLevel, 10))
->>>>>>> c61108fe
     val j = parse(msg)
     val p = (j \ "provider").extract[String]
     def provider: DataProvider = coordinator match {
