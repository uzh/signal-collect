--- conflicted
+++ resolved
@@ -95,11 +95,7 @@
     for (workerId <- workerIds) {
       result(workerId) = AkkaProxy.newInstance[WorkerApi[Id, Signal]](
         workers(workerId),
-<<<<<<< HEAD
-        sendCountIncrementorForRequests(_),
-=======
         sendCountIncrementorForRequests,
->>>>>>> ddcc7ee5
         sentWorkerMessageCounters(workerId),
         receivedMessagesCounter)
     }
@@ -138,17 +134,6 @@
     actor ! message
   }
 
-<<<<<<< HEAD
-=======
-  override def sendToLogger(message: LogMessage) {
-    if (logger != null) {
-      logger ! message
-    } else {
-      println("Could not log message: " + message)
-    }
-  }
-
->>>>>>> ddcc7ee5
   override def sendToWorkerForVertexId(message: Any, recipientId: Id) {
     val workerId = mapper.getWorkerIdForVertexId(recipientId)
     sendToWorker(workerId, message)
@@ -220,11 +205,7 @@
       val request = Request[WorkerApi[Id, Signal]](
         (_.addVertex(vertex)),
         returnResult = false,
-<<<<<<< HEAD
-        sendCountIncrementorForRequests(_))
-=======
-        sendCountIncrementorForRequests)
->>>>>>> ddcc7ee5
+        sendCountIncrementorForRequests)
       sendToWorkerForVertexId(request, vertex.id)
     }
   }
@@ -239,11 +220,7 @@
       val request = Request[WorkerApi[Id, Signal]](
         (_.addEdge(sourceId, edge)),
         returnResult = false,
-<<<<<<< HEAD
-        sendCountIncrementorForRequests(_))
-=======
-        sendCountIncrementorForRequests)
->>>>>>> ddcc7ee5
+        sendCountIncrementorForRequests)
       sendToWorkerForVertexId(request, sourceId)
     }
   }
@@ -257,11 +234,7 @@
       val request = Request[WorkerApi[Id, Signal]](
         (_.removeVertex(vertexId)),
         returnResult = false,
-<<<<<<< HEAD
-        sendCountIncrementorForRequests(_))
-=======
-        sendCountIncrementorForRequests)
->>>>>>> ddcc7ee5
+        sendCountIncrementorForRequests)
       sendToWorkerForVertexId(request, vertexId)
     }
   }
@@ -275,11 +248,7 @@
       val request = Request[WorkerApi[Id, Signal]](
         (_.removeEdge(edgeId)),
         returnResult = false,
-<<<<<<< HEAD
-        sendCountIncrementorForRequests(_))
-=======
-        sendCountIncrementorForRequests)
->>>>>>> ddcc7ee5
+        sendCountIncrementorForRequests)
       sendToWorkerForVertexId(request, edgeId.sourceId)
     }
   }
@@ -291,11 +260,7 @@
       val request = Request[WorkerApi[Id, Signal]](
         (_.modifyGraph(graphModification)),
         returnResult = false,
-<<<<<<< HEAD
-        sendCountIncrementorForRequests(_))
-=======
-        sendCountIncrementorForRequests)
->>>>>>> ddcc7ee5
+        sendCountIncrementorForRequests)
       if (vertexIdHint.isDefined) {
         val workerId = mapper.getWorkerIdForVertexId(vertexIdHint.get)
         sendToWorker(workerId, request)
@@ -310,11 +275,7 @@
     val request = Request[WorkerApi[Id, Signal]](
       (_.loadGraph(graphModifications)),
       false,
-<<<<<<< HEAD
-      sendCountIncrementorForRequests(_))
-=======
       sendCountIncrementorForRequests)
->>>>>>> ddcc7ee5
     if (vertexIdHint.isDefined) {
       val workerId = mapper.getWorkerIdForVertexId(vertexIdHint.get)
       sendToWorker(workerId, request)
