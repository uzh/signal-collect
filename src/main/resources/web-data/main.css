body {
  color: #333;
  background: #F5F5F5;
  font-family: "Helvetica Neue",Helvetica,Arial,sans-serif;
  text-rendering: optimizelegibility;
}

#title {
  position: fixed;
  width: 300px;
  height: 60px;
  top: 0px;
  left: 0px;
  background: #F5F5F5;
  z-index: 10;
  border-right: 1px solid #999;
  border-bottom: 1px solid #999;
}

#title img {
  position: absolute;
  top: 5px;
  left: 5px;
}

#title #title_text {
  position: absolute;
  right: 5px;
  top: 5px;
  font-size: 30px;
  font-weight: bold;
}
#title #title_subtext {
  position: absolute;
  right: 5px;
  top: 35px;
  font-size: 20px;
  font-weight: bold;
}

#top {
  position: fixed;
  min-height: 60px;
  left: 300px;
  right: 0px;
  top: 0px;
  background: #F5F5F5;
  z-index: 9;
  border-bottom: 1px solid #999;
  font-size: 25px;
  opacity: 0.8;
}

.msg {
  padding: 25px;
  width: 100%;
  text-align: center;
}


#left {
  position: fixed;
  width: 300px;
  top: 61px;
  left: 0px;
  bottom: 0px;
  background: #F5F5F5;
  z-index: 10;
  border-right: 1px solid #999;
}

#modes {
  position: absolute;
  top: 0px;
  height: 27px;
  width: 300px;
}

#modes span {
  height: 19px;
  display: none;
  padding-top: 4px;
  padding-bottom: 4px;
  float: left;
  font-weight: bold;
  font-size: 17px;
  color: #555;
  text-shadow: 0 1px 0 #fff;
  text-align: center;
  border: 0;
  background-image: -moz-linear-gradient(top,
                    rgba(255,255,255,.25),
                    rgba(0,0,0,.11));
  background-image: -webkit-gradient(linear,left top,left bottom,
                    color-stop(0, rgba(255,255,255,.25)),
                    color-stop(1, rgba(0,0,0,.11)));
  background-image: -webkit-linear-gradient(
                    rgba(255,255,255,.25),
                    rgba(0,0,0,.11));
  border-radius: 0;
  margin: 0;
}

#modes span.leftmost {
  border-left: 0;
  width: 140px;
}

#modes span:hover {
  color: #2c90c4;
}

#modes span.selected,
#modes span.selected:hover {
  background-color: #59b6e8;
  color: #555;
  text-shadow: 0 1px 0 #ddd;
  background-image: -moz-linear-gradient(top,
                    rgba(245,245,245,.9),
                    rgba(220,220,220,.3))
  background-image: -webkit-gradient(linear,left top,left bottom,
                    color-stop(0, rgba(245,245,245,.9)),
                    color-stop(1, rgba(255,255,255,.3)));
  background-image: -webkit-linear-gradient(
                    rgba(245,245,245,.9),
                    rgba(220,220,220,.3))
}

.panel {
  overflow: auto;
  position: absolute;
  top: 27px;
  bottom: 38px;
  left: 0;
  right: 0;
}

.panel .panel_section {
  width: 100%;
}

.panel .panel_section .title {
  font-weight: bold;
  height: 21px;
  font-size: 13px;
  padding-top: 6px;
  color: #666;
  border-top: 1px solid #eee;
  text-shadow: 0 1px 0 #fff;
  background-image: -moz-linear-gradient(top,
                    rgba(245,245,245,1),
                    rgba(220,220,220,1));
  background-image: -webkit-gradient(linear,left top,left bottom,
                    color-stop(0, rgba(245,245,245,1)),
                    color-stop(1, rgba(220,220,220,1)));
  background-image: -webkit-linear-gradient(
                    rgba(245,245,245,1),
                    rgba(220,220,220,1));
}
.panel .panel_section .title:before {
  content: " . ";
  position: relative;
  top: -5px;
  width:0px; 
  height:0px; 
  margin-left: 5px;
  margin-right: 5px;
  border-bottom:6px solid transparent;
  border-top:6px solid transparent;
  border-left:8px solid #666;
  font-size:0px;
  line-height:0px;
}
.panel .panel_section .title.expanded:before {
  content: " . ";
  position: relative;
  top: -1px;
  width:0px; 
  height:0px; 
  margin-left: 3px;
  margin-right: 3px;
  border-left:6px solid transparent;
  border-right:6px solid transparent;
  border-top:8px solid #666;
  font-size:0px;
  line-height:0px;

}
.panel .panel_section .contents {
  font-size: 16px;
  margin-bottom: 10px;
}

.panel h1:before {
    content: "";
    display: block;
    border-top: solid 1px #111;
    width: 100%;
    height: 1px;
    position: relative;
    top: 12px;
    z-index: 45;
}

.panel h1 span {
    background: #F5F5F5;
    padding: 0 8px;
    position: relative;
    z-index: 50;
}

.panel h1 {
  font-weight: normal;
  font-size: 16px;
  text-align: center;
  padding: 2px;
  margin: 0;
  margin-bottom: 5px;
  margin-top: 10px;
}

.panel label {
  padding-left: 5px;
  cursor:pointer;
}

.panel input[type="text"] {
  padding: 0;
  margin: 0;
  margin-left: 10px;
  margin-bottom: 5px;
  border: 1px solid #bbb;
  height: 20px;
  width: 73%;
}

.panel button {
  cursor:inherit;
  border: 1px solid #bbb;
  background-image: -moz-linear-gradient(top,
                    rgba(255,255,255,.25),
                    rgba(200,200,200,.11));
  background-image: -webkit-gradient(linear,left top,left bottom,
                    color-stop(0, rgba(255,255,255,.25)),
                    color-stop(1, rgba(200,200,200,.11)));
  background-image: -webkit-linear-gradient(
                    rgba(255,255,255,.25),
                    rgba(200,200,200,.11));
}
.panel button.active {
  background-color: #59b6e8;
}

.panel button, 
.panel input[type="text"] + button {
  padding: 0;
  margin: 0;
  width: 17%;
  height: 22px;
  position: absolute;
  right: 10px;
}
    
.panel input[type="radio"] {
  display:none;
}

.panel input[type="radio"] + label {
  position: relative;
  right: 0px;
  top: 0px;
  bottom: 0px;
}
.panel input[type="radio"] + label:before {
  content: "○";
  margin-right: 5px;
  font-size: 20px;
}

.panel input[type="radio"]:checked + label {
  color: #2c90c4;
}
.panel input[type="radio"]:checked + label:before {
  content: "●";
  font-size: 20px;
}

.panel select {
  color: #59b6e8;
  padding-left: 10px;
  font-family: "Helvetica Neue",Helvetica,Arial,sans-serif;
  font-size: 16px;
  -moz-appearance: toolbox;
  -webkit-appearance: none;
  appearance: none;
  background: url(select.png) no-repeat left #F5F5F5;
  border: none;
}

.bottom_border {
  position: relative;
  box-shadow: inset 1px -5px 9px -6px #111; 
}
#gc_stateContainer {
  display: none;
}
#gc_conditionList {
  position: relative;
  margin: 0;
  padding: 0;
  box-shadow: inset 1px 5px 9px -6px #111; 
}
#gc_conditionList .condition {
  position: relative;
  font-size: 12px;
  margin: 0;
  padding: 5px;
  border-bottom: 1px solid #bbb;
  z-index -1;
}
#gc_conditionList .condition.none {
  text-align: center;
}
#gc_conditionList .condition.new {
  height: 30px;
  background: #f5f5f5 url('loading.gif') no-repeat center 3px;
}
#gc_conditionList .condition.last_child {
  border: none;
}
#gc_conditionList .condition .delete {
  width: 16px;
  height: 16px;
  position: absolute;
  right: 3px;
  top: 13px;
  background-image: url('sprites_small.svg');
}
#gc_conditionList .condition .delete:hover {
  background-position: 32px 0;
}
#gc_conditionList .condition.reached {
  background : rgba(150,255,150,0.5);
}
#gc_conditionList .condition.reached .goal {
  color : rgba(000,100,000,1);
  font-weight: bold;
}

#controls {
  width: 100%;
  position: absolute;
  bottom: 0px;
  height: 38px;
  background-color: #fff;
  background-image: -moz-linear-gradient(top,
                    rgba(255,255,255,.25),
                    rgba(0,0,0,.11));
  background-image: -webkit-gradient(linear,left top,left bottom,
                    color-stop(0, rgba(255,255,255,.25)),
                    color-stop(1, rgba(0,0,0,.11)));
  background-image: -webkit-linear-gradient(
                    rgba(255,255,255,.25),
                    rgba(0,0,0,.11));
  z-index: 60;
}
#controls .icon {
  height: 32px;
  width: 32px;
  margin: 4px;
  float: left;
}

#controls .icon {
  background-image: url('sprites.svg');
}

#controls #reset.icon {
  background-position: 0px 0px; 
}
#controls #reset.icon:hover {
  background-position: 32px 0px; 
}
#controls #step.icon {
  background-position: 0px -32px; 
}
#controls #step.icon:hover {
  background-position: 32px -32px; 
}
#controls #pause.icon {
  background-position: 0px -96px; 
}
#controls #pause.icon:hover {
  background-position: 32px -96px; 
}
#controls #continue.icon {
  background-position: 0px -64px; 
}
#controls #continue.icon:hover {
  background-position: 32px -64px; 
}
#controls #terminate.icon {
  background-position: 0px -128px; 
  float:right;
}
#controls #terminate.icon:hover {
  background-position: 32px -128px; 
  float:right;
}

#content {
  position: fixed;
  top: 0px;
  left: 300px;
  right: 0px;
  bottom: 0px;
  z-index: 8;
}

.view {
  position: relative;
  display: none;
  width: 100%;
  height: 100%;
  overflow-y:scroll;
  overflow-x:hidden;
}

<<<<<<< HEAD
=======
.sectionLink { 
  color:blue; 
  text-decoration:underline; 
  padding:5px 0; 
}
.sectionLink.active { 
  color:black;
}

>>>>>>> 201d3d28
.structured {
  padding-left: 20px;
}

.statistic {
  float: left;
  height: 300px;
  width: 460px;
  padding-top: 5px;
  padding-left: 10px;
  margin: 15px;
  background-color: #ddd;
  border-radius: 5px;
}

#graph_background {
  display: none;
  position: absolute;
  top: 50%;
  left: 50%;
  height: 40px;
  width: 600px;
  margin: -20px 0 0 -300px;
  z-index: 10;
  text-align: center;
  font-size: 35px;
  font-weight: bold;
  color: #222;
  text-shadow: 0 1px 1px #777;
}

#graph_tooltip {
  display: none;
  position: absolute;
  left: 0px;
  top: 0px;
  min-width: 20px;
  min-height: 10px;
  z-index: 5;
  border-radius: 8px;           
  background: #fafafa;
  opacity: 0.9;
}

#graph_tooltip {
  padding: 10px;
}

#graph_canvas {
  position: absolute;
  top: 0px;
  height: 100%;
  width: 100%;
  margin: 0;
  padding: 0;
  background-color: #444;
}
#graph_canvas.picking {
  cursor: crosshair;
}

.node {
  stroke: #fff;
  stroke-width: 1.5px;
}

.link {
  display: none;
  stroke: #999;
}

*:focus {
  outline: none;
}
.hidden {
  display: none !important;
}
.blocked {
  opacity: 0.5;
}
#error, #small_error, #success {
  float: left;
}
#error, #small_error {
  color: #eee;
  background-color: #a91c00;
}
#error:before, #small_error:before {
  content: "Error: "
}
#small_error {
  font-size: 16px;
  text-align: left;
}
#success {
  color: #eee;
  background-color: #00c742;
}
#success:before {
}
.node_link {
  color: #59b6e8;
  cursor: pointer;
}

/* D3 charts */
.graphs { font-size:10px; float:left; }

/* color of horizontal helper lines */
.graphs .tick line { stroke:#BBB; stroke-dasharray: 2,3; }

.graphs .axis path,
.graphs .axis > line {
  fill: none;
  stroke: #000;
  shape-rendering: crispEdges;
  stroke-width:1;
}

.graphs .area {
/*   fill:none; */
  fill: lightblue;
}

.graphs path {
  stroke: steelblue;
  stroke-width: 1;
  fill: lightblue;
}

.graphs circle { fill:steelblue; }





/* line charts */
/* color of horizontal helper lines */
.tick line { stroke:#BBB; stroke-dasharray: 2,3; }

.axis path,
.axis line {
  fill: none;
  stroke: #000;
  shape-rendering: crispEdges;
}

.x.axis path {
  display: none;
}

.line {
  fill: none;
  stroke: steelblue;
  stroke-width: 1.5px;
}
.line.avg {
  stroke:black;
  stroke-width:3px;
}
.line.max {
  stroke:red;
}

rect { fill:white; cursor:move; }

circle.dot { fill:transparent; }

div.tooltip {
  margin-left:10px;
  position: absolute;           
  text-align: left;           
  width: 120px;                  
  height: 42px;                 
  padding: 2px;             
  font: 12px sans-serif;        
  background: lightsteelblue;   
  border: 0px;      
  border-radius: 8px;           
  pointer-events: none;
  z-index:999;       
}

.chartContainer > div { float:left; }



/* resource box styling */
div#resourceBoxes > div:not([id$='Title']) { display:inline; overflow:auto; }

body.statistics div#resourceBoxes div[id$=StatBox] { float:left; margin-right:20px; }
body.statistics div#estimationStatBox { width:400px; }

ul.statistics         { padding:0; margin:0; }
ul.statistics li      { clear:left; float:left; list-style:none; padding:5px 5px 5px 5px;
                        display:block; width:400px; height:20px; }
ul.statistics.free li { height:auto; word-wrap:break-word;  }
ul.statistics li:nth-child(odd) 
                      { background:#ddd; }
ul.statistics li span { display:block; margin-left:150px; font-weight:bold; position:relative;
                        top:-20px; text-align:right }

/* logging */
body.crash div#resourceBoxes > div#logBox,
body.nostart div#resourceBoxes > div#logBox
                    { max-width:1500px; min-width:1000px; max-height:500px; overflow:hidden; display:block; float:left; }
div#logBox div.scroll
                    { overflow-y:auto; max-height:400px; max-width:900px; }
body.logs div#resources .structured
                    { height:100%; overflow:hidden; }
body.logs div#logBox div.scroll
                    { width:100%; max-width:100%; max-height:100%; }
div#logBox ul       { padding:0; }
div#logBox li       { list-style:none; padding:5px; margin:1px 0; }
div#logBox li.hidden_level,
div#logBox li.hidden_source
                    { display:none; }
div#logBox li.level_info
                    { background:#ddd; }
div#logBox li.level_warning
                    { background:#FFC6BF; }
div#logBox li.level_error
                    { background:#FAA49B; }
body:not([class='logs']) div[id$='LogBox']
                    { float:left; }
body:not([class='logs']) div[id$='LogBox'] div.scroll
                    { width:800px; }
div#logBox p.filter > span
                    { background:#eee; display:inline-block; padding:3px 6px; border-radius:0px;
                      border-style:solid; border-width:1px; border-color:transparent black black transparent;
                      cursor:pointer; color:#aaa; }
div#logBox p.filter > span.active
                    { background:#ddd; border-color:black transparent transparent black; color:black; }

<|MERGE_RESOLUTION|>--- conflicted
+++ resolved
@@ -426,8 +426,6 @@
   overflow-x:hidden;
 }
 
-<<<<<<< HEAD
-=======
 .sectionLink { 
   color:blue; 
   text-decoration:underline; 
@@ -437,7 +435,6 @@
   color:black;
 }
 
->>>>>>> 201d3d28
 .structured {
   padding-left: 20px;
 }
